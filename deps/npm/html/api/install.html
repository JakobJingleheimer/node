--- conflicted
+++ resolved
@@ -25,11 +25,7 @@
 <p>Finally, 'callback' is a function that will be called when all packages have been
 installed or when an error has been encountered.</p>
 </div>
-<<<<<<< HEAD
-<p id="footer">install &mdash; npm@1.1.8</p>
-=======
 <p id="footer">install &mdash; npm@1.1.9</p>
->>>>>>> 90b785c0
 <script>
 ;(function () {
 var wrapper = document.getElementById("wrapper")
